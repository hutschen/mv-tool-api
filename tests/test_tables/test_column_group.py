# Copyright (C) 2023 Helmar Hutschenreuter
#
# This program is free software: you can redistribute it and/or modify
# it under the terms of the GNU Affero General Public License as
# published by the Free Software Foundation, either version 3 of the
# License, or (at your option) any later version.
#
# This program is distributed in the hope that it will be useful,
# but WITHOUT ANY WARRANTY; without even the implied warranty of
# MERCHANTABILITY or FITNESS FOR A PARTICULAR PURPOSE.  See the
# GNU Affero General Public License for more details.
#
# You should have received a copy of the GNU Affero General Public License
# along with this program.  If not, see <http://www.gnu.org/licenses/>.

import pytest

from mvtool.models.common import ETagMixin
from mvtool.tables.columns import (
    Cell,
    Column,
    ColumnGroup,
    MissingAnyColumnError,
    MissingColumnsError,
    RowValidationError,
)
from mvtool.tables.dataframe import DataFrame


class NestedModel(ETagMixin):
    field3: str


class MainModel(ETagMixin):
    field1: str
    field2: int
    nested: NestedModel


@pytest.fixture
def column_group():
    nested_column_group = ColumnGroup(
        NestedModel,
        "Nested",
        [
            Column("Field 3", "field3", Column.IMPORT_EXPORT, True),
        ],
        "nested",
    )
    return ColumnGroup(
        MainModel,
        "Group",
        [
            Column("Field 1", "field1", Column.IMPORT_EXPORT, True),
            Column("Field 2", "field2", Column.IMPORT_EXPORT, True),
            nested_column_group,
        ],
        "group",
    )


def test_column_group_is_export(column_group):
    assert column_group.is_export


def test_column_group_is_import(column_group):
    assert column_group.is_import


def test_column_group_export_labels(column_group):
    expected_labels = ["Group Field 1", "Group Field 2", "Nested Field 3"]
    assert list(column_group.export_labels) == expected_labels


def test_column_group_import_labels(column_group):
    expected_labels = ["Group Field 1", "Group Field 2", "Nested Field 3"]
    assert list(column_group.import_labels) == expected_labels


def test_column_group_export_to_row(column_group: ColumnGroup):
    obj = MainModel(field1="A", field2=1, nested=NestedModel(field3="C"))
    exported_row = list(column_group.export_to_row(obj))
    expected_row = [
        Cell("Group Field 1", "A"),
        Cell("Group Field 2", 1),
        Cell("Nested Field 3", "C"),
    ]
    assert exported_row == expected_row


def test_column_group_import_from_row(column_group: ColumnGroup):
    row = [
        Cell("Group Field 1", "A"),
        Cell("Group Field 2", 1),
        Cell("Nested Field 3", "C"),
    ]
    imported_obj: MainModel = column_group.import_from_row(row)
    assert imported_obj.field1 == "A"
    assert imported_obj.field2 == 1
    assert imported_obj.nested.field3 == "C"


def test_column_group_import_from_empty_row(column_group: ColumnGroup):
    empty_row = []
    with pytest.raises(MissingAnyColumnError) as exc_info:
        column_group.import_from_row(empty_row)
    assert exc_info.value.missing_labels == {"Group Field 1", "Group Field 2"}


def test_column_group_import_from_row_missing_columns_error(column_group):
    # When cells is empty no error is raised
    cells = [Cell("Group Field 1", "test_string")]
    with pytest.raises(MissingColumnsError):
        column_group.import_from_row(cells)


def test_column_group_import_from_row_validation_error(column_group):
    cells = [
        Cell("Group Field 1", "test_string"),
        Cell("Group Field 2", "not_an_integer"),
    ]
    with pytest.raises(RowValidationError):
        column_group.import_from_row(cells)


def test_column_group_export_to_dataframe(column_group: ColumnGroup):
    objs = [
        MainModel(field1="A", field2=1, nested=NestedModel(field3="C")),
        MainModel(field1="D", field2=3, nested=NestedModel(field3="F")),
    ]

    df = column_group.export_to_dataframe(objs)
    expected_df_data = {
        "Group Field 1": ["A", "D"],
        "Group Field 2": [1, 3],
        "Nested Field 3": ["C", "F"],
    }
    assert df.data == expected_df_data


def test_column_group_import_from_dataframe(column_group: ColumnGroup):
    df = DataFrame()
    df.data = {
        "Group Field 1": ["A", "D"],
        "Group Field 2": [1, 3],
        "Nested Field 3": ["C", "F"],
    }

    imported_objs: list[MainModel] = list(column_group.import_from_dataframe(df))
    assert len(imported_objs) == 2
    assert imported_objs[0].field1 == "A"
    assert imported_objs[0].field2 == 1
    assert imported_objs[0].nested.field3 == "C"
    assert imported_objs[1].field1 == "D"
    assert imported_objs[1].field2 == 3
<<<<<<< HEAD
    assert imported_objs[1].nested.field3 == "F"


def test_import_from_dataframe_skip_emtpy_rows(column_group):
    df = DataFrame()
    df.data = {
        "Group Field 1": ["A", None, "B"],
        "Group Field 2": [1, None, 2],
        "Nested Field 3": ["C", "D", "E"],
    }

    imported_objs = list(column_group.import_from_dataframe(df))

    # Check if the imported objects do not contain None
    assert all(obj is not None for obj in imported_objs)
    assert len(imported_objs) == 2
=======
    assert imported_objs[1].nested.field3 == "F"
>>>>>>> 7b941331
<|MERGE_RESOLUTION|>--- conflicted
+++ resolved
@@ -153,23 +153,4 @@
     assert imported_objs[0].nested.field3 == "C"
     assert imported_objs[1].field1 == "D"
     assert imported_objs[1].field2 == 3
-<<<<<<< HEAD
-    assert imported_objs[1].nested.field3 == "F"
-
-
-def test_import_from_dataframe_skip_emtpy_rows(column_group):
-    df = DataFrame()
-    df.data = {
-        "Group Field 1": ["A", None, "B"],
-        "Group Field 2": [1, None, 2],
-        "Nested Field 3": ["C", "D", "E"],
-    }
-
-    imported_objs = list(column_group.import_from_dataframe(df))
-
-    # Check if the imported objects do not contain None
-    assert all(obj is not None for obj in imported_objs)
-    assert len(imported_objs) == 2
-=======
-    assert imported_objs[1].nested.field3 == "F"
->>>>>>> 7b941331
+    assert imported_objs[1].nested.field3 == "F"